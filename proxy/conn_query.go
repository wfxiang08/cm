package proxy

import (
	"bytes"
	"fmt"
	"reflect"
	"strconv"
	"strings"
	"sync"

	"github.com/juju/errors"
	log "github.com/ngaut/logging"
	"github.com/wandoulabs/cm/hack"
	. "github.com/wandoulabs/cm/mysql"
	"github.com/wandoulabs/cm/sqlparser"
	"github.com/wandoulabs/cm/sqltypes"
	"github.com/wandoulabs/cm/vt/schema"
	"github.com/wandoulabs/cm/vt/tabletserver"
	"github.com/wandoulabs/cm/vt/tabletserver/planbuilder"
)

func applyFilter(columnNumbers []int, input RowValue) (output RowValue) {
	output = make(RowValue, len(columnNumbers))
	for colIndex, colPointer := range columnNumbers {
		if colPointer >= 0 {
			output[colIndex] = input[colPointer]
		}
	}

	return output
}

func (c *Conn) handleQuery(sql string) (err error) {
	log.Debug(sql)
	sql = strings.TrimRight(sql, ";")
	stmt, err := sqlparser.Parse(sql, c.alloc)
	if err != nil {
		log.Warning(sql, err)
		return c.handleShow(stmt, sql, nil)
	}

	log.Debugf("statement %T , %s", stmt, sql)

<<<<<<< HEAD
	c.server.IncCounter(fmt.Sprintf("%T", stmt))
=======
	//todo:add stmt.(type) to counter
	//record respose time
>>>>>>> 61371457

	switch v := stmt.(type) {
	case *sqlparser.Select:
		return c.handleSelect(v, sql, nil)
	case *sqlparser.Insert:
		return c.handleExec(stmt, sql, nil, true)
	case *sqlparser.Update:
		return c.handleExec(stmt, sql, nil, false)
	case *sqlparser.Delete:
		return c.handleExec(stmt, sql, nil, false)
	case *sqlparser.Set:
		return c.handleSet(v, sql)
	case *sqlparser.SimpleSelect:
		return c.handleSimpleSelect(sql, v)
	case *sqlparser.Other:
		return c.handleShow(stmt, sql, nil)
	default:
		return errors.Errorf("statement %T not support now, %+v, %s", stmt, stmt, sql)
	}
}

func (c *Conn) getShardList(stmt sqlparser.Statement, bindVars map[string]interface{}) ([]*Node, error) {
	var n []*Node
	names := c.server.GetNodeNames()
	if len(names) > 0 {
		n = append(n, c.server.GetNode(names[0]))
	}

	return n, nil
}

func (c *Conn) getConn(n *Node, isSelect bool) (co *SqlConn, err error) {
	co, err = n.getMasterConn()
	if err != nil {
		return nil, errors.Trace(err)
	}

	log.Debugf("%+v, %+v", co, c)

	if co == nil || co.MySqlConn == nil {
		return nil, errors.Errorf("schema not found")
	}

	if err = co.UseDB(c.db); err != nil {
		return nil, errors.Trace(err)
	}

	if err = co.SetCharset(c.charset); err != nil {
		return nil, errors.Trace(err)
	}

	return
}

func (c *Conn) getShardConns(isSelect bool, stmt sqlparser.Statement, bindVars map[string]interface{}) ([]*SqlConn, error) {
	nodes, err := c.getShardList(stmt, bindVars)
	if err != nil {
		return nil, errors.Trace(err)
	} else if nodes == nil {
		return nil, nil
	}

	conns := make([]*SqlConn, 0, len(nodes))

	var co *SqlConn
	for _, n := range nodes {
		co, err = c.getConn(n, isSelect)
		if err != nil {
			log.Error(errors.ErrorStack(err))
			break
		}

		conns = append(conns, co)
	}

	return conns, errors.Trace(err)
}

func (c *Conn) executeInShard(conns []*SqlConn, sql string, args []interface{}) ([]*Result, error) {
	wg := &sync.WaitGroup{}
	wg.Add(len(conns))

	rs := make([]interface{}, len(conns))

	for i, co := range conns {
		c.server.AsynExec(
			&execTask{
				wg:   wg,
				rs:   rs,
				idx:  i,
				co:   co,
				sql:  sql,
				args: args,
			})
	}

	wg.Wait()

	var err error
	r := make([]*Result, len(conns))
	for i, v := range rs {
		if e, ok := v.(error); ok {
			err = e
			break
		}
		r[i] = rs[i].(*Result)
	}

	return r, errors.Trace(err)
}

func (c *Conn) closeShardConns(conns []*SqlConn) {
	for _, co := range conns {
		co.Close()
	}
}

func (c *Conn) newEmptyResultset(stmt *sqlparser.Select) *Resultset {
	r := &Resultset{}
	r.Fields = make([]*Field, len(stmt.SelectExprs))

	for i, expr := range stmt.SelectExprs {
		r.Fields[i] = &Field{}
		switch e := expr.(type) {
		case *sqlparser.StarExpr:
			r.Fields[i].Name = []byte("*")
		case *sqlparser.NonStarExpr:
			if e.As != nil {
				r.Fields[i].Name = e.As
				r.Fields[i].OrgName = hack.Slice(nstring(e.Expr))
			} else {
				r.Fields[i].Name = hack.Slice(nstring(e.Expr))
			}
		default:
			r.Fields[i].Name = hack.Slice(nstring(e))
		}
	}

	r.Values = make([]RowValue, 0)
	r.RowDatas = make([]RowData, 0)

	return r
}

func makeBindVars(args []interface{}) map[string]interface{} {
	bindVars := make(map[string]interface{}, len(args))

	for i, v := range args {
		bindVars[fmt.Sprintf("v%d", i+1)] = v
	}

	return bindVars
}

func (c *Conn) getTableSchema(tableName string) (table *schema.Table, ok bool) {
	schema, ok := c.server.GetRowCacheSchema(c.db)
	if !ok {
		return nil, false
	}

	ti := schema.GetTable(tableName)
	if ti == nil {
		return nil, false
	}

	log.Infof("%+v", ti.Table)

	return ti.Table, true
}

func (c *Conn) getTableInfo(tableName string) *tabletserver.TableInfo {
	schema, ok := c.server.GetRowCacheSchema(c.db)
	if !ok {
		return nil
	}

	return schema.GetTable(tableName)
}

func (c *Conn) getPlanAndTableInfo(sql string) (*planbuilder.ExecPlan, *tabletserver.TableInfo, error) {
	plan, err := planbuilder.GetExecPlan(sql, c.getTableSchema, c.alloc)
	if err != nil {
		return nil, nil, errors.Trace(err)
	}

	log.Infof("%+v", plan)

	ti := c.getTableInfo(plan.TableName)
	if ti == nil {
		return plan, nil, errors.Errorf("unsupport sql %s", sql)
	}

	return plan, ti, nil
}

func pkValuesToStrings(PKColumns []int, pkValues []interface{}) []string {
	composedPkCnt := len(PKColumns)
	s := make([]string, 0, len(pkValues))
	var composedPk string
	for i, values := range pkValues {
		switch v := values.(type) {
		case sqltypes.Value:
			//todo: optimization
			composedPk += v.String()
			composedPk += "--"
			log.Debugf("pkValue:%v", values)
			if i%composedPkCnt == composedPkCnt-1 {
				s = append(s, composedPk)
				composedPk = "" //reset
			}
		case []interface{}:
			for _, value := range v {
				//todo: optimization
				composedPk += value.(sqltypes.Value).String()
				composedPk += "--"
			}

			log.Debugf("pkValue:%v", values)
			if i%composedPkCnt == composedPkCnt-1 {
				s = append(s, composedPk)
				composedPk = ""
			}
		default:
			log.Fatal(v, reflect.TypeOf(v))
		}
	}

	return s
}

func getFieldNames(plan *planbuilder.ExecPlan, ti *tabletserver.TableInfo) []schema.TableColumn {
	fields := make([]schema.TableColumn, 0, len(plan.ColumnNumbers)) //construct field name
	for _, i := range plan.ColumnNumbers {
		fields = append(fields, ti.Columns[i])
	}

	return fields
}

func (c *Conn) writeCacheResults(plan *planbuilder.ExecPlan, ti *tabletserver.TableInfo, keys []string, items map[string]tabletserver.RCResult) error {
	values := make([]RowValue, 0, len(keys))
	for _, key := range keys {
		row, ok := items[key]
		if !ok {
			log.Fatal("should never happend")
		}
		retValue := applyFilter(plan.ColumnNumbers, row.Row)
		values = append(values, retValue)
	}

	r, err := c.buildResultset(getFieldNames(plan, ti), values)
	if err != nil {
		log.Error(err)
		return errors.Trace(err)
	}

	return errors.Trace(c.writeResultset(c.status, r))
}

//todo: test select a == b && c == d
//select c ==d && a == b
func generateSelectSql(ti *tabletserver.TableInfo, plan *planbuilder.ExecPlan) (string, error) {
	if len(ti.PKColumns) != len(plan.PKValues) {
		log.Error("PKColumns and PKValues not match")
		return "", errors.Errorf("PKColumns and PKValues not match, %+v, %+v", ti.PKColumns, plan.PKValues)
	}

	pks := make([]schema.TableColumn, 0, len(ti.PKColumns))
	for i, _ := range ti.PKColumns {
		pks = append(pks, ti.Columns[ti.PKColumns[i]])
	}

	buf := &bytes.Buffer{}
	buf.WriteString(fmt.Sprintf("select * from %s where ", ti.Name))
	for i, pk := range pks {
		buf.WriteString(pk.Name)
		buf.WriteString("=")
		plan.PKValues[i].(sqltypes.Value).EncodeSql(buf)
		if i < len(pks)-1 {
			buf.WriteString(" and ")
		}
	}

	buf.WriteString(";")

	return buf.String(), nil
}

func (c *Conn) fillCacheAndReturnResults(plan *planbuilder.ExecPlan, ti *tabletserver.TableInfo, keys []string) error {
	rowsql, err := generateSelectSql(ti, plan)
	log.Info(rowsql)

	ti.Lock.Lock(hack.Slice(keys[0]))
	defer ti.Lock.Unlock(hack.Slice(keys[0]))

	conns, err := c.getShardConns(true, nil, nil)
	if err != nil {
		return errors.Trace(err)
	} else if len(conns) == 0 {
		return errors.Errorf("not enough connection for %s", rowsql)
	}

	rs, err := c.executeInShard(conns, rowsql, nil)
	defer c.closeShardConns(conns)
	if err != nil {
		return errors.Trace(err)
	}

	//todo:fix hard code
	result := rs[0]

	if len(result.Values) == 0 {
		log.Debug("empty set")
		return c.writeResultset(result.Status, result.Resultset)
	}

	//log.Debugf("%+v", result.Values[0])

	retValues := applyFilter(plan.ColumnNumbers, result.Values[0])
	//log.Debug(len(retValues), len(keys))

	var values []RowValue
	values = append(values, retValues)
	r, err := c.buildResultset(getFieldNames(plan, ti), values)
	if err != nil {
		log.Error(err)
		return errors.Trace(err)
	}

	//just do simple cache now
	if len(result.Values) == 1 && len(keys) == 1 && ti.CacheType != schema.CACHE_NONE {
		pkValue := pkValuesToStrings(ti.PKColumns, plan.PKValues)
		log.Debug("fill cache ")
		ti.Cache.Set(pkValue[0], result.RowDatas[0], 0)
	}

	return c.writeResultset(c.status, r)
}

func (c *Conn) handleCharset(sql string) {
	lowerSql := strings.ToLower(sql)
	if strings.Index(lowerSql, "set names ") == 0 { //set charset
		namesStart := len("set names ")
		namesEnd := strings.Index(lowerSql[len("set names "):], "_")
		var names string
		if namesEnd != -1 {
			names = strings.TrimSpace(lowerSql[namesStart:namesEnd])
		} else {
			names = strings.TrimSpace(lowerSql[namesStart:])
		}
		c.charset = names
	}
}

func (c *Conn) handleShow(stmt sqlparser.Statement /*Other*/, sql string, args []interface{}) error {
	log.Debug(sql)
	bindVars := makeBindVars(args)
	conns, err := c.getShardConns(true, stmt, bindVars)
	if err != nil {
		return errors.Trace(err)
	} else if len(conns) == 0 {
		return errors.Errorf("not enough connection for %s", sql)
	}

	var rs []*Result
	rs, err = c.executeInShard(conns, sql, args)
	defer c.closeShardConns(conns)
	if err != nil {
		return errors.Trace(err)
	}

	r := rs[0].Resultset
	status := c.status | rs[0].Status

	//todo: handle set command when sharding
	if stmt == nil { //hack for "set names utf8" ...
		log.Warning(sql)
		err := c.writeOK(rs[0])
		if err != nil {
			return errors.Trace(err)
		}

		c.handleCharset(sql)
		return errors.Trace(c.flush())
	}

	for i := 1; i < len(rs); i++ {
		status |= rs[i].Status
		for j := range rs[i].Values {
			r.Values = append(r.Values, rs[i].Values[j])
			r.RowDatas = append(r.RowDatas, rs[i].RowDatas[j])
		}
	}

	return errors.Trace(c.writeResultset(status, r))
}

func (c *Conn) handleSelect(stmt *sqlparser.Select, sql string, args []interface{}) error {
	// handle cache
	plan, ti, err := c.getPlanAndTableInfo(sql)
	if err != nil {
		return errors.Trace(err)
	}

	log.Debugf("handleSelect %s, %+v", sql, plan.PKValues)

	if len(plan.PKValues) > 0 && ti.CacheType != schema.CACHE_NONE {
		//todo: composed primary key support
		keys := pkValuesToStrings(ti.PKColumns, plan.PKValues)
		items := ti.Cache.Get(keys, ti.Columns)
		count := 0
		for _, item := range items {
			if item.Row != nil {
				count++
			}
		}

		if count == len(keys) { //all cache hint
			log.Info("hit cache!", sql, keys)
			return c.writeCacheResults(plan, ti, keys, items)
		}

		if plan.PlanId == planbuilder.PLAN_PK_IN && len(keys) == 1 {
			log.Infof("%s, %+v, %+v", sql, plan, stmt)
			return c.fillCacheAndReturnResults(plan, ti, keys)
		}
	}

	bindVars := makeBindVars(args)
	conns, err := c.getShardConns(true, stmt, bindVars)
	if err != nil {
		return errors.Trace(err)
	} else if len(conns) == 0 { //todo:handle error
		r := c.newEmptyResultset(stmt)
		return c.writeResultset(c.status, r)
	}

	var rs []*Result
	rs, err = c.executeInShard(conns, sql, args)
	c.closeShardConns(conns)
	if err == nil {
		err = c.mergeSelectResult(rs, stmt)
	}

	return errors.Trace(err)
}

func invalidCache(ti *tabletserver.TableInfo, keys []string) {
	for _, key := range keys {
		ti.Cache.Delete(key)
	}
}

func (c *Conn) handleExec(stmt sqlparser.Statement, sql string, args []interface{}, skipCache bool) error {
	if !skipCache {
		// handle cache
		plan, ti, err := c.getPlanAndTableInfo(sql)
		if err != nil {
			return errors.Trace(err)
		}

		if len(ti.PKColumns) != len(plan.PKValues) {
			return errors.Errorf("updated/delete without primary key not allowed %+v", plan.PKValues)
		}

		if ti.CacheType != schema.CACHE_NONE {
			if len(plan.PKValues) == 0 {
				return errors.Errorf("pk not exist, sql: %s", sql)
			}

			log.Debugf("%s %+v, %+v", sql, plan, plan.PKValues)
			//todo: test composed pk
			keys := pkValuesToStrings(ti.PKColumns, plan.PKValues)

			ti.Lock.Lock(hack.Slice(keys[0]))
			defer ti.Lock.Unlock(hack.Slice(keys[0]))

			invalidCache(ti, keys)
		}
	}

	bindVars := makeBindVars(args)
	conns, err := c.getShardConns(false, stmt, bindVars)
	if err != nil {
		return errors.Trace(err)
	} else if len(conns) == 0 { //todo:handle error
		err := c.writeOK(nil)
		if err != nil {
			return err
		}
		return errors.Trace(c.flush())
	}

	var rs []*Result
	if len(conns) == 1 {
		rs, err = c.executeInShard(conns, sql, args)
	} else {
		log.Warning("not implement yet")
	}

	c.closeShardConns(conns)

	if err == nil {
		err = c.mergeExecResult(rs)
	}

	return errors.Trace(err)
}

func (c *Conn) mergeExecResult(rs []*Result) error {
	r := &Result{}

	for _, v := range rs {
		r.Status |= v.Status
		r.AffectedRows += v.AffectedRows
		if r.InsertId == 0 {
			r.InsertId = v.InsertId
		} else if r.InsertId > v.InsertId {
			r.InsertId = v.InsertId
		}
	}

	if r.InsertId > 0 {
		c.lastInsertId = int64(r.InsertId)
	}

	c.affectedRows = int64(r.AffectedRows)

	return errors.Trace(c.writeOK(r))
}

func (c *Conn) mergeSelectResult(rs []*Result, stmt *sqlparser.Select) error {
	r := rs[0].Resultset

	status := c.status | rs[0].Status

	for i := 1; i < len(rs); i++ {
		status |= rs[i].Status

		for j := range rs[i].Values {
			r.Values = append(r.Values, rs[i].Values[j])
			r.RowDatas = append(r.RowDatas, rs[i].RowDatas[j])
		}
	}

	c.sortSelectResult(r, stmt)
	/*
		if err := c.limitSelectResult(r, stmt); err != nil {
			return errors.Trace(err)
		}
	*/

	return c.writeResultset(status, r)
}

func (c *Conn) sortSelectResult(r *Resultset, stmt *sqlparser.Select) error {
	if stmt.OrderBy == nil {
		return nil
	}

	sk := make([]SortKey, len(stmt.OrderBy))

	for i, o := range stmt.OrderBy {
		sk[i].Name = nstring(o.Expr)
		sk[i].Direction = o.Direction
	}

	return r.Sort(sk)
}

func (c *Conn) limitSelectResult(r *Resultset, stmt *sqlparser.Select) error {
	if stmt.Limit == nil {
		return nil
	}

	var offset, count int64
	var err error
	if stmt.Limit.Offset == nil {
		offset = 0
	} else {
		if o, ok := stmt.Limit.Offset.(sqlparser.NumVal); !ok {
			return errors.Errorf("invalid select limit %s", nstring(stmt.Limit))
		} else {
			if offset, err = strconv.ParseInt(hack.String([]byte(o)), 10, 64); err != nil {
				return errors.Trace(err)
			}
		}
	}

	if o, ok := stmt.Limit.Rowcount.(sqlparser.NumVal); !ok {
		return errors.Errorf("invalid limit %s", nstring(stmt.Limit))
	} else {
		if count, err = strconv.ParseInt(hack.String([]byte(o)), 10, 64); err != nil {
			return errors.Trace(err)
		} else if count < 0 {
			return errors.Errorf("invalid limit %s", nstring(stmt.Limit))
		}
	}

	if offset+count > int64(len(r.Values)) {
		count = int64(len(r.Values)) - offset
	}

	r.Values = r.Values[offset : offset+count]
	r.RowDatas = r.RowDatas[offset : offset+count]

	return nil
}<|MERGE_RESOLUTION|>--- conflicted
+++ resolved
@@ -41,12 +41,7 @@
 
 	log.Debugf("statement %T , %s", stmt, sql)
 
-<<<<<<< HEAD
 	c.server.IncCounter(fmt.Sprintf("%T", stmt))
-=======
-	//todo:add stmt.(type) to counter
-	//record respose time
->>>>>>> 61371457
 
 	switch v := stmt.(type) {
 	case *sqlparser.Select:
